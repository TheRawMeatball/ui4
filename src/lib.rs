#![feature(generic_associated_types)]
#![feature(associated_type_bounds)]
#![feature(unboxed_closures)]
#![feature(entry_insert)]

mod dom;
mod insertable;
mod runtime;

pub mod animation;
pub mod button;
pub mod childable;
pub mod ctx;
pub mod lens;
pub mod observer;
pub mod plugin;
pub mod textbox;

pub mod prelude {
    use super::*;
    pub use animation::{TransitionBundle, TransitionProgress, TweenExt};
    pub use button::{ButtonFunc, ClickFunc, FuncScratch, HoverFunc, ReleaseFunc, UnhoverFunc};
    pub use childable::{
        tracked::{TrackedItemObserver, TrackedMarker, TrackedObserverExt, TrackedVec},
        ChildMapExt, Childable,
    };
    pub use ctx::{Ctx, McCtx};
<<<<<<< HEAD
    pub use dom::layout::layout_components::*;
    pub use dom::{Color as UiColor, Text};
    pub use morphorm::Units;
=======
    pub use lens::WorldLens;
>>>>>>> 95d84d8b
    pub use observer::{res, single, IntoObserver, ObserverExt};
    pub use plugin::{Ui4Plugin, Ui4Root};
    pub use textbox::{Focusable, Focused, TextBox, TextBoxFunc};

    pub use ui4_macros::Lens;
}

pub struct Static;
pub struct Dynamic;<|MERGE_RESOLUTION|>--- conflicted
+++ resolved
@@ -25,13 +25,10 @@
         ChildMapExt, Childable,
     };
     pub use ctx::{Ctx, McCtx};
-<<<<<<< HEAD
     pub use dom::layout::layout_components::*;
     pub use dom::{Color as UiColor, Text};
+    pub use lens::WorldLens;
     pub use morphorm::Units;
-=======
-    pub use lens::WorldLens;
->>>>>>> 95d84d8b
     pub use observer::{res, single, IntoObserver, ObserverExt};
     pub use plugin::{Ui4Plugin, Ui4Root};
     pub use textbox::{Focusable, Focused, TextBox, TextBoxFunc};
